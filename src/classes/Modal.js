import AbstractDomElement from './AbstractDomElement.js'
import { ThrottledEvent } from 'oneloop.js'
<<<<<<< HEAD
=======
import uniqid from 'uniqid'
>>>>>>> e4adde7e

/**
 * Modal Class
 *
 * @author Milan Ricoul
 */
class Modal extends AbstractDomElement {
  constructor(element, options) {
    const instance = super(element, options)

    // avoid double init :
    if (!instance.isNewInstance()) {
      return instance
    }

    const { onClose, onOpen } = this._settings

    this.isOpened = false
    this.triggerButton = null
    this._onResizeHandler = onResize.bind(this)
    this.close = this.close.bind(this)
    this.open = this.open.bind(this)
    this.handleButtonClick = this.handleButtonClick.bind(this)
    this.handleKeydown = this.handleKeydown.bind(this)

    if (onOpen) {
      this._onOpen = onOpen.bind(this)
    }

    if (onClose) {
      this._onClose = onClose.bind(this)
    }

    this.initialized = false

    new ThrottledEvent(window, 'resize').add('resize', this._onResizeHandler)
    this._onResizeHandler()
  }

  /**
   * Initialization
   *
   * @returns {void}
   *
   * @author Milan Ricoul
   */
  init() {
    const el = this._element
    const s = this._settings

    // Set id
    if (el.id) {
      this.id = el.id
    } else {
      this.id = `modal-${uniqid()}`

      el.id = this.id
    }

    // Set aria-labelledby attribute
    if (s.labelSelector && el.querySelector(s.labelSelector)) {
      el.setAttribute('aria-labelledby', `${this.id}-label`)
      el.querySelector(s.labelSelector).id = `${this.id}-label`
    }

    // Set aria-describedby attribute
    if (s.descriptionSelector && el.querySelector(s.descriptionSelector)) {
      el.setAttribute('aria-describedby', `${this.id}-description`)
      el.querySelector(s.descriptionSelector).id = `${this.id}-description`
    }

    // Set aria-controls attribute to close button
    if (s.closeButtonSelector && el.querySelector(s.closeButtonSelector)) {
      const closeButton = el.querySelector(s.closeButtonSelector)
      closeButton.id = `${this.id}-close`
      closeButton.setAttribute('aria-controls', this.id)
      closeButton.addEventListener('click', this.close)
    }

    // if setting triggerButton is defined and exists, set aria-controls attribute to this button
<<<<<<< HEAD
    if (s.triggerSelector && document.querySelector(s.triggerSelector)) {
      document.querySelector(s.triggerSelector).setAttribute('aria-controls', this.id)
=======
    if (s.triggerSelector && document.querySelectorAll(s.triggerSelector).length) {
      document.querySelectorAll(s.triggerSelector).forEach((btn) => {
        btn.setAttribute('aria-controls', this.id)
      })
>>>>>>> e4adde7e
    }

    document.querySelectorAll(`button[aria-controls="${this.id}"]:not(#${this.id}-close)`).forEach((btn) => {
      btn.addEventListener('click', this.handleButtonClick)
    })

    window.addEventListener('keydown', this.handleKeydown)
  }

  /**
<<<<<<< HEAD
   * Set id to the modal dialog
   *
   * @returns {String}
   *
   * @author Milan Ricoul
   */
  defineId() {
    const s = this._settings
    let i = 1

    while (document.getElementById(`${s.prefixId}-${i}`)) {
      i++
    }

    return `${s.prefixId}-${i}`
  }

  /**
=======
>>>>>>> e4adde7e
   * Handle button click
   *
   * @param {MouseEvent} e click event handler
   *
   * @returns {Void}
   *
   * @author Milan Ricoul
   */
  handleButtonClick(e) {
    this.triggerButton = e.currentTarget

    this.open()
  }

  /**
   * Open modal
   *
   * @returns {Void}
   *
   * @author Milan Ricoul
   */
  open() {
    const el = this._element
    el.style.display = 'block'
    el.querySelectorAll('button, [href], input, select, textarea, [tabindex]:not([tabindex="-1"])')[0].focus()
    this.isOpened = true

    if (this._onOpen) {
      this._onOpen()
    }
  }

  /**
   * Close modal
   *
   * @returns {Void}
   *
   * @author Milan Ricoul
   */
  close() {
    this._element.style.display = 'none'
    this.isOpened = false

    if (this.triggerButton) {
      this.triggerButton.focus()
    }

    if (this._onClose) {
      this._onClose()
    }
  }

  /**
   * Handle keydown event
   *
   * @param {KeyboardEvent} e keydown event handler
   *
   * @returns {Void}
   *
   * @author Milan Ricoul
   */
  handleKeydown(e) {
    switch (e.code) {
      case 'Tab':
        this.checkNextFocusableElement(e)
        break
      case 'Escape':
        if (this.isOpened) {
          this.close()
        }
    }
  }

  /**
   * Check if the next focusable element in dialog exists, else focus the first focusable element in dialog
   *
   * @param {KeyboardEvent} e keyboard event handler
   *
   * @returns {Void}
   *
   * @author Milan Ricoul
   */
  checkNextFocusableElement(e) {
    const el = this._element
    const focusableElements = el.querySelectorAll(
      'button, [href], input, select, textarea, [tabindex]:not([tabindex="-1"])'
    )
    const currentIndexOfActiveElement = Array.prototype.indexOf.call(focusableElements, document.activeElement)

    if (currentIndexOfActiveElement === 0 && e.shiftKey) {
      e.preventDefault()
      focusableElements[focusableElements.length - 1].focus()
    }

    if (currentIndexOfActiveElement === focusableElements.length - 1 && !e.shiftKey) {
      e.preventDefault()
      focusableElements[0].focus()
    }
  }

  /**
   * Destroy method
   *
   * @author Milan Ricoul
   */
  destroy() {
    const el = this._element
    const s = this._settings

    if (s.closeButtonSelector) {
      el.querySelector(s.closeButtonSelector).removeEventListener('click', this.close)
    }

    document.querySelectorAll(`button[aria-controls="${this.id}"]`).forEach((btn) => {
      btn.removeEventListener('click', this.open)
    })
  }
}

/**
 * Events
 *
 * @returns {void}
 *
 * @author Milan Ricoul
 */
function onResize() {
  const s = this._settings

  if (!s.mediaQuery && !this.initialized) {
    this.init()
  }

  if (s.mediaQuery && this.initialized && !s.mediaQuery.matches) {
    this.destroy()
  } else if (!this.initialized && s.mediaQuery && s.mediaQuery.matches) {
    this.init()
  } else if (!this.initialized && s.mediaQuery && !s.mediaQuery.matches && this._element.hasAttribute('style')) {
    this._element.removeAttribute('style')
  }
}

Modal.defaults = {
  closeButtonSelector: '.modal__close',
  descriptionSelector: false,
<<<<<<< HEAD
  closeButtonSelector: '.modal__close',
=======
  labelSelector: false,
>>>>>>> e4adde7e
  mediaQuery: null,
  onOpen: null,
  onClose: null,
  triggerSelector: false,
}

export default Modal<|MERGE_RESOLUTION|>--- conflicted
+++ resolved
@@ -1,9 +1,6 @@
 import AbstractDomElement from './AbstractDomElement.js'
 import { ThrottledEvent } from 'oneloop.js'
-<<<<<<< HEAD
-=======
 import uniqid from 'uniqid'
->>>>>>> e4adde7e
 
 /**
  * Modal Class
@@ -84,15 +81,10 @@
     }
 
     // if setting triggerButton is defined and exists, set aria-controls attribute to this button
-<<<<<<< HEAD
-    if (s.triggerSelector && document.querySelector(s.triggerSelector)) {
-      document.querySelector(s.triggerSelector).setAttribute('aria-controls', this.id)
-=======
     if (s.triggerSelector && document.querySelectorAll(s.triggerSelector).length) {
       document.querySelectorAll(s.triggerSelector).forEach((btn) => {
         btn.setAttribute('aria-controls', this.id)
       })
->>>>>>> e4adde7e
     }
 
     document.querySelectorAll(`button[aria-controls="${this.id}"]:not(#${this.id}-close)`).forEach((btn) => {
@@ -103,27 +95,6 @@
   }
 
   /**
-<<<<<<< HEAD
-   * Set id to the modal dialog
-   *
-   * @returns {String}
-   *
-   * @author Milan Ricoul
-   */
-  defineId() {
-    const s = this._settings
-    let i = 1
-
-    while (document.getElementById(`${s.prefixId}-${i}`)) {
-      i++
-    }
-
-    return `${s.prefixId}-${i}`
-  }
-
-  /**
-=======
->>>>>>> e4adde7e
    * Handle button click
    *
    * @param {MouseEvent} e click event handler
@@ -269,11 +240,7 @@
 Modal.defaults = {
   closeButtonSelector: '.modal__close',
   descriptionSelector: false,
-<<<<<<< HEAD
-  closeButtonSelector: '.modal__close',
-=======
   labelSelector: false,
->>>>>>> e4adde7e
   mediaQuery: null,
   onOpen: null,
   onClose: null,
