--- conflicted
+++ resolved
@@ -137,21 +137,13 @@
     })
 
     // Remove events
-<<<<<<< HEAD
     triggers.forEach((trigger) => {
       trigger.removeEventListener('click', this._handleButtonClick)
       trigger.removeEventListener('focus', this._handleButtonFocus)
       trigger.removeEventListener('blur', this._handleButtonBlur)
     })
-=======
-    this.applyToSelectors(triggers, (trigger) => trigger.removeEventListener('click', this.handleButtonClick))
-    this.applyToSelectors(triggers, (trigger) => trigger.removeEventListener('focus', this.handleButtonFocus))
-    this.applyToSelectors(triggers, (trigger) => trigger.removeEventListener('blur', this.handleButtonBlur))
-    document.addEventListener('keydown', this.handleKeydown)
 
     super.destroy()
-  }
->>>>>>> 0738e9c9
 
     document.addEventListener('keydown', this._handleKeydown)
   }
