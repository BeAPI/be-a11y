--- conflicted
+++ resolved
@@ -1,9 +1,5 @@
 {
-<<<<<<< HEAD
-  "name": "be-a11y",
-=======
   "name": "@beapi/be-a11y",
->>>>>>> 9f962184
   "version": "1.1.0",
   "description": "Collection of usefull accessible components",
   "main": "index.js",
