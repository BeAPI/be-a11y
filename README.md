# Accessible components

This repository contains a collection of useful accessible componet such as tabulations, accordion, sliders...

## Installation

Install dependencies
```bash
$ yarn
```

## Build

In `examples` directoy you can find sample of components. First of all you have to build the JS with the following command.
```bash
$ yarn build
```

## Changelog

### 1.0.2
<<<<<<< HEAD
- Add Accordion class
=======
- Add Toggle class
>>>>>>> ca736735

### 1.0.1
- Fix AbstractDomElement class
- Add documentation for components

### 1.0.0
- Init repo
- Add webpack, eslint, babel
- Add Tabs component<|MERGE_RESOLUTION|>--- conflicted
+++ resolved
@@ -19,11 +19,8 @@
 ## Changelog
 
 ### 1.0.2
-<<<<<<< HEAD
 - Add Accordion class
-=======
 - Add Toggle class
->>>>>>> ca736735
 
 ### 1.0.1
 - Fix AbstractDomElement class
